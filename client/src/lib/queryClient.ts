--- conflicted
+++ resolved
@@ -14,11 +14,7 @@
   return `${API_BASE_URL}${apiPath}`;
 }
 
-<<<<<<< HEAD
-// Parse error response from the Java backend
-=======
 // Parse error response from the backend
->>>>>>> 072698a6
 async function parseErrorResponse(res: Response): Promise<string> {
   try {
     const contentType = res.headers.get('Content-Type');
@@ -55,20 +51,12 @@
       return true; // Retry the request with the new token
     } catch (error) {
       // If refresh fails, redirect to login
-<<<<<<< HEAD
-      window.location.href = '/login';
-=======
       window.location.href = '/auth';
->>>>>>> 072698a6
       return false;
     }
   } else if (LOGOUT_ERROR_CODES.includes(status)) {
     // If it's a forbidden error, redirect to login
-<<<<<<< HEAD
-    window.location.href = '/login';
-=======
     window.location.href = '/auth';
->>>>>>> 072698a6
     return false;
   }
   return false;
@@ -94,11 +82,7 @@
     headers['Authorization'] = `Bearer ${token}`;
   }
   
-<<<<<<< HEAD
-  // Make the request to Java backend with CORS support
-=======
   // Make the request with CORS support
->>>>>>> 072698a6
   let res = await fetch(fullUrl, {
     method,
     headers,
@@ -150,11 +134,7 @@
       headers['Authorization'] = `Bearer ${token}`;
     }
     
-<<<<<<< HEAD
-    // Make the initial request with CORS support for Java backend
-=======
     // Make the initial request with CORS support
->>>>>>> 072698a6
     let res = await fetch(fullUrl, {
       headers,
       credentials: "include",
