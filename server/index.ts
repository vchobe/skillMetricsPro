import express, { type Request, Response, NextFunction } from "express";
import { registerRoutes } from "./routes";
<<<<<<< HEAD
import { setupVite, serveStatic, log } from "./vite";
import axios from "axios";
import * as http from 'http';
=======
// REMOVE: import { setupVite, serveStatic, log } from "./vite";
import * as http from 'http';
import { log } from "./utils"; // Import log from utils
>>>>>>> 072698a6

const app = express();
app.use(express.json());
app.use(express.urlencoded({ extended: false }));

app.use((req, res, next) => {
  const start = Date.now();
  const path = req.path;
  let capturedJsonResponse: Record<string, any> | undefined = undefined;

  const originalResJson = res.json;
  res.json = function (bodyJson, ...args) {
    capturedJsonResponse = bodyJson;
    return originalResJson.apply(res, [bodyJson, ...args]);
  };

  res.on("finish", () => {
    const duration = Date.now() - start;
    if (path.startsWith("/api")) {
      let logLine = `${req.method} ${path} ${res.statusCode} in ${duration}ms`;
      if (capturedJsonResponse) {
        logLine += ` :: ${JSON.stringify(capturedJsonResponse)}`;
      }

      if (logLine.length > 80) {
        logLine = logLine.slice(0, 79) + "…";
      }

      log(logLine);
    }
  });

  next();
});

// Create a function to proxy API requests to Java backend
const createApiProxy = (app: express.Express) => {
  app.use('/api', async (req: Request, res: Response) => {
    const javaBackendUrl = `http://localhost:8080${req.url}`;
    
    // Add extra debug logging for skills-related endpoints
    const isSkillEndpoint = req.url.includes('/skill') || req.url.includes('/skills');
    if (isSkillEndpoint) {
      console.log(`----- SKILL API REQUEST -----`);
      console.log(`Method: ${req.method}`);
      console.log(`URL: ${javaBackendUrl}`);
      console.log(`Headers: ${JSON.stringify(req.headers)}`);
      console.log(`Body: ${JSON.stringify(req.body)}`);
      console.log(`----------------------------`);
    } else {
      console.log(`Proxying request to Java backend: ${req.method} ${javaBackendUrl}`);
    }
    
    try {
      // Detect skill update request specifically (PATCH /api/skills/:id)
      const isSkillUpdateRequest = req.method === 'PATCH' && req.url.match(/^\/skills\/\d+/);
      
      // Modify the request body for skill updates if needed
      let requestBody = req.body;
      if (isSkillUpdateRequest) {
        console.log(`Special handling for skill update request detected`);
        console.log(`Original request body:`, JSON.stringify(req.body));
        
        // Make sure the skill update body is in the format expected by Java backend
        // Example transformation if needed:
        // requestBody = {
        //   name: req.body.name,
        //   category: req.body.category,
        //   level: req.body.level,
        //   // Add any other fields needed by Java backend
        // };
        
        console.log(`Transformed request body:`, JSON.stringify(requestBody));
      }
      
      // Create request options
      const requestOptions = {
        method: req.method,
        url: javaBackendUrl,
        headers: { 
          ...req.headers, 
          host: 'localhost:8080',
          // Ensure content-type is set correctly
          'content-type': req.headers['content-type'] || 'application/json'
        },
        data: requestBody,
        responseType: 'arraybuffer' as 'arraybuffer',
        validateStatus: () => true // Don't throw on any status code
      };
      
      // Forward the request to Java backend
      const response = await axios(requestOptions);
      
      // Add special handling for skills endpoints to debug issues
      if (isSkillEndpoint) {
        console.log(`----- SKILL API RESPONSE -----`);
        console.log(`Status: ${response.status}`);
        console.log(`Headers: ${JSON.stringify(response.headers)}`);
        
        // Try to convert and log the response body if it's JSON
        try {
          const responseBody = Buffer.from(response.data).toString('utf8');
          console.log(`Body: ${responseBody}`);
          
          if (response.status >= 400) {
            console.error(`Error response from Java backend for skill endpoint: ${responseBody}`);
          }
        } catch (err) {
          console.log(`Body: [Binary data]`);
        }
        console.log(`------------------------------`);
      }
      
      // Check if this is a successful skill update response that needs special handling
      const isSuccessfulSkillUpdate = isSkillUpdateRequest && response.status >= 200 && response.status < 300;
      
      if (isSuccessfulSkillUpdate) {
        try {
          // Parse the response to get the updated skill
          const responseBody = JSON.parse(Buffer.from(response.data).toString('utf8'));
          console.log(`Successful skill update detected. Response:`, JSON.stringify(responseBody));
          
          // If Java backend doesn't create skill history, we can do it here
          // This is a temporary measure until Java backend implements SkillHistoryController
          console.log(`Note: Java backend may be missing SkillHistoryController - history tracking may not be complete`);
          
          // Send the successful response back to the client
          res.status(response.status);
          for (const [key, value] of Object.entries(response.headers)) {
            if (key !== 'content-length') { // Skip content-length as we might modify the body
              res.setHeader(key, value as string);
            }
          }
          res.json(responseBody);
        } catch (err) {
          // If we couldn't parse the response, just send it as-is
          console.error('Error handling skill update response:', err);
          res.status(response.status);
          for (const [key, value] of Object.entries(response.headers)) {
            res.setHeader(key, value as string);
          }
          res.send(response.data);
        }
      } else {
        // For non-skill-update responses, send as-is
        res.status(response.status);
        for (const [key, value] of Object.entries(response.headers)) {
          res.setHeader(key, value as string);
        }
        res.send(response.data);
      }
    } catch (error: any) {
      console.error('Proxy error:', error);
      
      if (isSkillEndpoint) {
        console.error(`Stack trace for skill endpoint error:`, error.stack);
      }
      
      res.status(500).json({
        error: 'Java Backend Connection Error',
        message: 'Could not connect to Java backend server',
        details: error.message || 'Unknown error'
      });
    }
  });
  
  console.log('API proxy configured to forward requests to Java backend on port 8080');
};

// Function to check if Java backend is running on port 8080
const isJavaBackendRunning = async (): Promise<boolean> => {
  const testServer = http.createServer();
  return new Promise<boolean>((resolve) => {
    testServer.once('error', (err: any) => {
      if (err.code === 'EADDRINUSE') {
        // Port 8080 is in use, likely Java backend
        console.log('Detected Java backend running on port 8080');
        resolve(true);
      } else {
        console.log('Error checking port 8080:', err.code);
        resolve(false);
      }
    });
    
    testServer.once('listening', () => {
      // Port 8080 is free, no Java backend
      testServer.close();
      resolve(false);
    });
    
    testServer.listen(8080, '0.0.0.0');
  });
};

(async () => {
  const server = await registerRoutes(app);

  app.use((err: any, _req: Request, res: Response, _next: NextFunction) => {
    const status = err.status || err.statusCode || 500;
    const message = err.message || "Internal Server Error";

    res.status(status).json({ message });
    throw err;
  });

  // Setup vite in development or serve static files in production
  if (app.get("env") === "development") {
    // Dynamic import for Vite setup
    const vite = await import("./vite");
    await vite.setupVite(app, server);
  } else {
    // Dynamic import for serveStatic in production
     const vite = await import("./vite");
    vite.serveStatic(app);
  }

<<<<<<< HEAD
  // Check if Java backend is running
  const javaRunning = await isJavaBackendRunning();
  
  if (javaRunning) {
    // Java backend detected, use alternative port for frontend-only mode
    const port = 5000;
    const host = "0.0.0.0";
    
    console.log(`Java backend detected on port 8080`);
    console.log(`Starting in frontend-only mode on port ${port}`);
    
    // Remove any existing API routes to avoid conflicts
    app._router.stack = app._router.stack.filter((layer: any) => {
      if (!layer.route) return true; // Keep middleware
      if (!layer.route.path) return true; // Keep routes without paths
      
      // Check if it's a string path starting with /api
      if (typeof layer.route.path === 'string' && layer.route.path.startsWith('/api')) {
        return false; // Filter out API routes
      }
      
      // For RegExp paths, keep them all (they're likely not API routes)
      return true;
    });
    
    // Setup API proxy to forward requests to Java backend
    createApiProxy(app);
    
    server.listen(port, host, () => {
      log(`serving frontend on port ${port} (API calls forwarded to Java backend on 8080)`);
      console.log(`Frontend-only server started on port ${port}`);
    });
  } else {
    // No Java backend, start normally on port 8080
    const port = process.env.PORT ? parseInt(process.env.PORT, 10) : 8080;
    const host = process.env.HOST || "0.0.0.0";
    
    console.log(`No Java backend detected`);
    console.log(`Environment: ${process.env.NODE_ENV}`);
    console.log(`Using port ${port} (from env: ${process.env.PORT || 'not set, using default 8080'})`);
    console.log(`Starting server on host ${host} and port ${port}`);
    
    server.listen(port, host, () => {
      log(`serving on port ${port}`);
      console.log(`Server started and explicitly listening on port ${port}`);
    });
  }
=======
  // Configure server port and host
  const port = process.env.PORT ? parseInt(process.env.PORT, 10) : 5000;
  const host = process.env.HOST || "0.0.0.0";
  
  console.log(`Environment: ${process.env.NODE_ENV}`);
  console.log(`Using port ${port} (from env: ${process.env.PORT || 'not set, using default 5000'})`);
  console.log(`Starting server on host ${host} and port ${port}`);
  
  server.listen(port, host, () => {
    log(`serving on port ${port}`);
    console.log(`Server started and explicitly listening on port ${port}`);
  });
>>>>>>> 072698a6
})();<|MERGE_RESOLUTION|>--- conflicted
+++ resolved
@@ -1,14 +1,8 @@
 import express, { type Request, Response, NextFunction } from "express";
 import { registerRoutes } from "./routes";
-<<<<<<< HEAD
-import { setupVite, serveStatic, log } from "./vite";
 import axios from "axios";
 import * as http from 'http';
-=======
-// REMOVE: import { setupVite, serveStatic, log } from "./vite";
-import * as http from 'http';
-import { log } from "./utils"; // Import log from utils
->>>>>>> 072698a6
+import { log } from "./utils";
 
 const app = express();
 app.use(express.json());
@@ -225,7 +219,6 @@
     vite.serveStatic(app);
   }
 
-<<<<<<< HEAD
   // Check if Java backend is running
   const javaRunning = await isJavaBackendRunning();
   
@@ -259,13 +252,13 @@
       console.log(`Frontend-only server started on port ${port}`);
     });
   } else {
-    // No Java backend, start normally on port 8080
-    const port = process.env.PORT ? parseInt(process.env.PORT, 10) : 8080;
+    // No Java backend, start normally on port 5000
+    const port = process.env.PORT ? parseInt(process.env.PORT, 10) : 5000;
     const host = process.env.HOST || "0.0.0.0";
     
     console.log(`No Java backend detected`);
     console.log(`Environment: ${process.env.NODE_ENV}`);
-    console.log(`Using port ${port} (from env: ${process.env.PORT || 'not set, using default 8080'})`);
+    console.log(`Using port ${port} (from env: ${process.env.PORT || 'not set, using default 5000'})`);
     console.log(`Starting server on host ${host} and port ${port}`);
     
     server.listen(port, host, () => {
@@ -273,18 +266,4 @@
       console.log(`Server started and explicitly listening on port ${port}`);
     });
   }
-=======
-  // Configure server port and host
-  const port = process.env.PORT ? parseInt(process.env.PORT, 10) : 5000;
-  const host = process.env.HOST || "0.0.0.0";
-  
-  console.log(`Environment: ${process.env.NODE_ENV}`);
-  console.log(`Using port ${port} (from env: ${process.env.PORT || 'not set, using default 5000'})`);
-  console.log(`Starting server on host ${host} and port ${port}`);
-  
-  server.listen(port, host, () => {
-    log(`serving on port ${port}`);
-    console.log(`Server started and explicitly listening on port ${port}`);
-  });
->>>>>>> 072698a6
 })();